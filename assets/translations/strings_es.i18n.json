--- conflicted
+++ resolved
@@ -1,12 +1,7 @@
 {
     "general": {
-<<<<<<< HEAD
-        "appTitle": "Hiddify Next",
-        "reset": "Renicio",
-=======
         "reset": "Renicio",
         "appTitle": "Hiddify",
->>>>>>> 9e20c53a
         "toggle": {
             "enabled": "Activado",
             "disabled": "Desactivado"
@@ -359,24 +354,6 @@
     "play": {
         "title": "Hiddify Next (vista previa)",
         "short_description": "Auto, SSH, VLESS, Vmess, Trojan, Reality, Sing-Box, Clash, Xray, Shadowsocks",
-<<<<<<< HEAD
         "full_description": "El objetivo clave de HiddifyNext es proporcionar un cliente de túnel seguro, fácil de usar y eficiente. Le permite enrutar todo el tráfico o el tráfico de aplicaciones seleccionadas a un servidor remoto de su elección, utilizando el permiso del servicio VPN.Nota: No proporcionamos ningún servidor; Los usuarios deben garantizar que sus actividades en línea permanezcan privadas mediante el uso de su propio servidor autohospedado o servidores confiables. Soportamos servidores con:- Enlace de suscripción normal a V2ray/Xray- Enlace de suscripción a Choque- Enlace de suscripción a Sing-Box¿Cuáles son nuestras características únicas? - Fácil de usar - Optimizado y Rápido - Seleccionar automáticamente LowestPing - Mostrar información de uso del usuario. - Importe fácilmente un subvínculo con un solo clic mediante enlaces profundos - Gratis y sin anuncios - Cambie fácilmente los subvínculos de usuario - más y másApoyo:- Todos los protocolos soportados por Sing-Box- VLESS + xtls realidad, visión- VMESS- troyano- Calcetines Shoadow- Realidad-V2ray-Histria2-TUIC-SSH- SombraTLSEl código fuente existe en https://github.com/hiddify/Hiddify-NextEl núcleo de la aplicación se basa en sing-box de código abierto.Descripción del permiso:- Servicio VPN: como el objetivo de esta aplicación es proporcionar un cliente de túnel seguro, fácil de usar y eficiente, necesitamos este permiso para poder enrutar el tráfico a través del túnel al servidor remoto.- CONSULTAR TODOS LOS PAQUETES: este permiso se utiliza para permitir a los usuarios incluir o excluir aplicaciones específicas para la tunelización.- RECIBIR ARRANQUE COMPLETADO: este permiso se puede habilitar o deshabilitar desde la configuración de la aplicación para activar esta aplicación al iniciar el dispositivo.- PUBLICAR NOTIFICACIONES: este permiso es esencial ya que empleamos un servicio en primer plano para garantizar el funcionamiento continuo del servicio VPN.- Esta aplicación está libre de publicidad. Los datos analíticos y de fallos solo se producen con el consentimiento explícito del usuario en el primer uso de la aplicación."
-=======
-        "full_description": "El objetivo clave de Hiddify es proporcionar un cliente de túnel seguro, fácil de usar y eficiente. Le permite enrutar todo el tráfico o el tráfico de aplicaciones seleccionadas a un servidor remoto de su elección, utilizando el permiso del servicio VPN.Nota: No proporcionamos ningún servidor; Los usuarios deben garantizar que sus actividades en línea permanezcan privadas mediante el uso de su propio servidor autohospedado o servidores confiables. Soportamos servidores con:- Enlace de suscripción normal a V2ray/Xray- Enlace de suscripción a Choque- Enlace de suscripción a Sing-Box¿Cuáles son nuestras características únicas? - Fácil de usar - Optimizado y Rápido - Seleccionar automáticamente LowestPing - Mostrar información de uso del usuario. - Importe fácilmente un subvínculo con un solo clic mediante enlaces profundos - Gratis y sin anuncios - Cambie fácilmente los subvínculos de usuario - más y másApoyo:- Todos los protocolos soportados por Sing-Box- VLESS + xtls realidad, visión- VMESS- troyano- Calcetines Shoadow- Realidad-V2ray-Histria2-TUIC-SSH- SombraTLSEl código fuente existe en https://github.com/hiddify/Hiddify-NextEl núcleo de la aplicación se basa en sing-box de código abierto.Descripción del permiso:- Servicio VPN: como el objetivo de esta aplicación es proporcionar un cliente de túnel seguro, fácil de usar y eficiente, necesitamos este permiso para poder enrutar el tráfico a través del túnel al servidor remoto.- CONSULTAR TODOS LOS PAQUETES: este permiso se utiliza para permitir a los usuarios incluir o excluir aplicaciones específicas para la tunelización.- RECIBIR ARRANQUE COMPLETADO: este permiso se puede habilitar o deshabilitar desde la configuración de la aplicación para activar esta aplicación al iniciar el dispositivo.- PUBLICAR NOTIFICACIONES: este permiso es esencial ya que empleamos un servicio en primer plano para garantizar el funcionamiento continuo del servicio VPN.- Esta aplicación está libre de publicidad. Los datos analíticos y de fallos solo se producen con el consentimiento explícito del usuario en el primer uso de la aplicación.",
-        "title": "Hiddify (vista previa)"
-    },
-    "intro": {
-        "termsAndPolicyCaution(rich)": "al continuar, aceptas ${tap(@:about.termsAndConditions)}",
-        "start": "Comenzar"
-    },
-    "about": {
-        "pageTitle": "Acerca de",
-        "version": "Versión",
-        "sourceCode": "Código fuente",
-        "telegramChannel": "Canal de telegramas",
-        "checkForUpdate": "Buscar actualizaciones",
-        "privacyPolicy": "Política de privacidad",
-        "termsAndConditions": "Términos y condiciones"
->>>>>>> 9e20c53a
     }
 }