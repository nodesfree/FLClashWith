{
  "general": {
    "appTitle": "Hiddify",
    "reset": "Сброс",
    "toggle": {
      "enabled": "Включено",
      "disabled": "Отключено"
    },
    "state": {
      "disable": "Отключить"
    },
    "sort": "Сортировка",
    "sortBy": "Сортировка",
    "addToClipboard": "Копировать в буфер обмена",
    "notSet": "Не задано",
    "agree": "Соглашаться",
    "decline": "Отклонить",
    "unknown": "Неизвестный",
<<<<<<< HEAD
    "timeout": "Таймаут",
    "clipboardExportSuccessMsg": "Скопировано",
    "showMore": "Развернуть ",
    "showLess": "Свернуть ",
    "openAppSettings": "Открыть настройки",
    "grantPermission": "Дать права доступа"
=======
    "hidden": "Скрытый",
    "timeout": "Таймаут",
    "clipboardExportSuccessMsg": "Добавлено в буфер обмена",
    "showMore": "Раскрыть",
    "showLess": "Свернуть",
    "openAppSettings": "Открыть настройки приложения",
    "grantPermission": "Дать разрешение"
>>>>>>> 218c6d49
  },
  "intro": {
    "termsAndPolicyCaution(rich)": "Продолжая, Вы соглашаетесь с ${tap(@:about.termsAndConditions)}",
    "start": "Начать"
  },
  "home": {
    "pageTitle": "Главная",
    "emptyProfilesMsg": "Начните с добавления профиля подписки",
    "noActiveProfileMsg": "Выберите профиль"
  },
  "stats": {
    "traffic": "Трафик",
    "trafficLive": "Текущий трафик",
    "trafficTotal": "Трафик",
    "uplink": "Скорость отправки",
    "downlink": "Скорость загрузки",
<<<<<<< HEAD
    "connection": "Соединение ",
    "speed": "Скорость",
    "totalTransferred": "Всего передано"
=======
    "connection": "Соединение",
    "speed": "Скорость",
    "totalTransferred": "В общем передано"
>>>>>>> 218c6d49
  },
  "profile": {
    "overviewPageTitle": "Профили",
    "detailsPageTitle": "Профиль",
    "activeProfileNameSemanticLabel": "Имя активного профиля: «${name}».",
    "activeProfileBtnSemanticLabel": "Посмотреть все профили",
    "nonActiveProfileBtnSemanticLabel": "Выберите «${name}» в качестве активного профиля.",
    "subscription": {
      "traffic": "Трафик",
      "updatedTimeAgo": "Обновлено ${timeago}",
      "remainingDuration": "Ещё ${duration} дн",
      "remainingTrafficSemanticLabel": "Использовано ${consumed} трафика из ${total}",
      "expired": "Истекло",
      "noTraffic": "Нет доступного трафика",
<<<<<<< HEAD
      "upload": "Отправлено ",
      "download": "Скачано",
      "total": "Всего трафика",
      "expireDate": "Дата окончания подписки "
=======
      "upload": "Загрузка",
      "download": "Скачивание",
      "total": "Общий трафик",
      "expireDate": "Истечение срока действия"
>>>>>>> 218c6d49
    },
    "sortBy": {
      "lastUpdate": "по последнему обновлению",
      "name": "по названию"
    },
    "add": {
      "buttonText": "Новый профиль",
      "shortBtnTxt": "Новый профиль",
      "fromClipboard": "Добавить из буфера обмена",
      "scanQr": "Сканировать QR-код",
      "qrScanner": {
        "permissionDeniedError": "Нет прав",
        "unexpectedError": "Неизвестная ошибка",
        "torchSemanticLabel": "Вспышка",
        "facingSemanticLabel": "Фронтальная камера",
<<<<<<< HEAD
        "permissionRequest": "Права на использование камеры для считывания QR"
=======
        "permissionRequest": "Разрешение камере сканировать QR-код"
>>>>>>> 218c6d49
      },
      "manually": "Ввести вручную",
      "addingProfileMsg": "Добавление профиля",
      "failureMsg": "Не удалось добавить профиль"
    },
    "update": {
      "buttonTxt": "Обновить",
      "tooltip": "Обновить профиль",
      "updateSubscriptions": "Обновить подписки",
      "failureMsg": "Не удалось обновить профиль",
      "successMsg": "Профиль успешно обновлён",
      "namedFailureMsg": "Не удалось обновить \"${name}\".",
      "namedSuccessMsg": "\"${name}\" успешно обновлено"
    },
    "share": {
      "buttonText": "Поделиться",
      "exportToClipboardSuccess": "Ссылка скопирована в буфер обмена",
      "exportSubLinkToClipboard": "Скопировать ссылку на подписку в буфер обмена",
      "subLinkQrCode": "QR-код ссылки на подписку",
      "exportConfigToClipboard": "Скопировать конфигурацию в буфер обмена",
      "exportConfigToClipboardSuccess": "Конфигурация скопирована в буфер обмена"
    },
    "edit": {
      "buttonTxt": "Изменить",
      "selectActiveTxt": "Выберите активный профиль"
    },
    "delete": {
      "buttonTxt": "Удалить",
      "confirmationMsg": "Безвозвратно удалить профиль?",
      "successMsg": "Профиль успешно удалён"
    },
    "save": {
      "buttonText": "Сохранить",
      "successMsg": "Профиль успешно сохранён",
      "failureMsg": "Не удалось сохранить профиль"
    },
    "detailsForm": {
      "nameLabel": "Имя",
      "nameHint": "Имя профиля",
      "urlLabel": "URL",
      "urlHint": "Полный URL конфигурации",
      "emptyNameMsg": "Поле «Имя» обязательно",
      "invalidUrlMsg": "Неправильный URL",
      "lastUpdate": "Последнее обновление",
      "updateInterval": "Автоматическое обновление",
      "updateIntervalDialogTitle": "Интервал обновления (в часах)"
    }
  },
  "proxies": {
    "pageTitle": "Прокси",
    "emptyProxiesMsg": "Нет доступных прокси",
    "delayTestTooltip": "Тестирование задержки",
    "sortTooltip": "Сортировка прокси",
    "checkIp": "Проверить IP",
    "unknownIp": "Неизвестный IP",
    "sortOptions": {
      "unsorted": "По умолчанию",
      "name": "По алфавиту",
      "delay": "По задержке"
    },
    "activeProxySemanticLabel": "Активный прокси",
    "delaySemantics": {
<<<<<<< HEAD
      "result": "Задержка: ${delay}мс",
      "timeout": "Тайм-аут при тестировании задержки",
=======
      "result": "Задержка: ${delay}ms",
      "timeout": "Тест задержки по таймауту",
>>>>>>> 218c6d49
      "testing": "Задержка: Тестирование..."
    },
    "ipInfoSemantics": {
      "address": "IP адрес",
      "country": "Страна"
    }
  },
  "logs": {
    "pageTitle": "Журналы",
    "filterHint": "Фильтр",
    "allLevelsFilter": "Все",
    "shareCoreLogs": "Поделиться журналами ядра",
    "shareAppLogs": "Поделиться журналами приложения",
    "pauseTooltip": "Приостановить",
    "resumeTooltip": "Возобновить",
    "clearTooltip": "Очистить"
  },
  "settings": {
    "pageTitle": "Настройки",
    "requiresRestartMsg": "Чтобы применить изменения, перезапустите приложение.",
    "experimental": "Экспериментальный",
    "experimentalMsg": "Функции с флагом «Экспериментально» все еще находятся в разработке и могут вызвать проблемы.",
    "exportOptions": "Экспорт параметров в буфер обмена",
    "exportAllOptions": "Экспорт параметров в буфер обмена (отладка)",
    "importOptions": "Импорт параметров из буфера обмена",
    "importOptionsMsg": "Это перезапишет все параметры конфига предоставленными значениями. Вы уверены?",
    "general": {
      "sectionTitle": "Основные",
      "locale": "Язык",
      "region": "Регион",
      "regionMsg": "Помогает установить параметры по умолчанию для обхода внутренних адресов.",
      "regions": {
        "ir": "Иран (ir)",
        "cn": "Китай (cn)",
        "ru": "Россия (ru)",
        "af": "Afghanistan (af)",
        "other": "Другой"
      },
      "themeMode": "Оформление",
      "themeModes": {
        "system": "Системная тема",
        "dark": "Тёмная тема",
        "light": "Светлая тема",
        "black": "Чёрная тема"
      },
      "enableAnalytics": "Сбор аналитики",
      "enableAnalyticsMsg": "Сбор данных аналитики и отправка отчётов о сбоях для улучшения приложения",
      "autoStart": "Запуск при загрузке",
      "silentStart": "Тихий запуск",
      "openWorkingDir": "Открыть рабочую папку",
      "ignoreBatteryOptimizations": "Отключить оптимизацию батареи",
      "ignoreBatteryOptimizationsMsg": "Отключение ограничений для оптимальной производительности VPN.",
      "dynamicNotification": "Отображение скорости в уведомлении",
<<<<<<< HEAD
      "autoIpCheck": "Автоматически проверять IP-адрес соединения"
=======
      "autoIpCheck": "Автоматически проверять IP соединение"
>>>>>>> 218c6d49
    },
    "advanced": {
      "sectionTitle": "Расширенные",
      "debugMode": "Режим отладки",
      "debugModeMsg": "Чтобы применить изменения, перезапустите приложение.",
      "memoryLimit": "Ограничение памяти",
      "memoryLimitMsg": "Включите, если у вас возникают ошибки нехватки памяти или частые сбои приложения.",
      "resetTunnel": "Сбросить профиль VPN"
    },
    "network": {
      "perAppProxyPageTitle": "Раздельное проксирование",
      "perAppProxyModes": {
        "off": "Все",
        "offMsg": "Проксировать все приложения",
        "include": "Прокси",
        "includeMsg": "Проксировать выбранные приложения",
        "exclude": "Обход",
        "excludeMsg": "Не проксировать выбранные приложения"
      },
      "showSystemApps": "Показать системные приложения",
      "hideSystemApps": "Скрыть системные приложения",
      "clearSelection": "Очистить выбор"
    },
    "geoAssets": {
      "pageTitle": "Активы маршрутизации",
      "geoip": "GeoIP",
      "geosite": "Geosite",
      "version": "Версия ${version}",
      "fileMissing": "Файл отсутствует",
      "update": "Обновить",
      "download": "Скачать",
      "failureMsg": "Не удалось обновить объект",
      "successMsg": "Объект успешно обновлен",
      "addRecommended": "Добавить рекомендуемые активы",
      "missingGeoAssetsMsg": "Файлы выбранных ресурсов маршрутизации отсутствуют. Либо скачайте их, либо выберите существующие."
    }
  },
  "about": {
    "pageTitle": "О программе",
    "version": "Версия",
    "sourceCode": "Исходный код",
    "telegramChannel": "Telegram-канал",
    "checkForUpdate": "Проверка обновления",
    "privacyPolicy": "Политика конфиденциальности",
    "termsAndConditions": "Условия и положения"
  },
  "appUpdate": {
    "notAvailableMsg": "Установлена последняя версия",
    "dialogTitle": "Доступно обновление",
    "updateMsg": "Доступна новая версия @:general.appTitle. Обновить сейчас?",
    "currentVersionLbl": "Текущая версия",
    "newVersionLbl": "Новая версия",
    "updateNowBtnTxt": "Обновить",
    "laterBtnTxt": "Позже",
    "ignoreBtnTxt": "Пропустить"
  },
  "tray": {
    "dashboard": "Панель",
    "quit": "Выход",
    "open": "Открыть",
    "status": {
      "connect": "Подключиться",
      "connecting": "Подключение",
      "disconnect": "Отключиться",
      "disconnecting": "Отключение"
    }
  },
  "failure": {
    "unexpected": "Непредвиденная ошибка",
    "clash": {
      "unexpected": "Непредвиденная ошибка (Clash)",
      "core": "Ошибка ${reason}"
    },
    "singbox": {
      "unexpected": "Непредвиденная ошибка (SingBox)",
      "serviceNotRunning": "Сервис не запущен",
      "missingPrivilege": "Отсутствие прав",
      "missingPrivilegeMsg": "Режим VPN требует прав администратора. Перезапустите приложение от имени администратора или измените режим работы приложения.",
      "missingGeoAssets": "Отсутствуют географические ресурсы",
      "missingGeoAssetsMsg": "Георесурсы отсутствуют. Изменените выбранный ресурс или загрузите собственный в настройках.",
      "invalidConfigOptions": "Неправильные параметры конфигурации",
      "invalidConfig": "Неправильная конфигурация",
      "create": "Ошибка создания сервиса",
      "start": "Ошибка запуска сервиса"
    },
    "connectivity": {
      "unexpected": "Непредвиденная ошибка",
      "missingVpnPermission": "Отсутствует разрешение VPN",
      "missingNotificationPermission": "Отсутствует разрешение на показ уведомлений",
      "core": "Ошибка ядра"
    },
    "profiles": {
      "unexpected": "Непредвиденная ошибка",
      "notFound": "Профиль не найден",
      "invalidConfig": "Неправильная конфигурация",
      "invalidUrl": "Неправильный URL"
    },
    "connection": {
      "unexpected": "Неожиданная ошибка подключения",
      "timeout": "Истекло время подключения",
      "badResponse": "Неправильный ответ",
      "connectionError": "Ошибка подключения",
      "badCertificate": "Неправильный сертификат"
    },
    "geoAssets": {
      "unexpected": "Неожиданная ошибка",
      "notUpdate": "Нет доступных обновлений",
      "activeNotFound": "Активный географический актив не найден"
    }
  },
  "play": {
    "title": "Hiddify (Preview)",
    "short_description": "Автовыбор, SSH, VLESS, Vmess, Trojan, Reality, Sing-Box, Clash, Xray, Shadowsocks",
    "full_description": "Основная цель Hiddify — предоставить безопасный, удобный и эффективный клиент туннелирования. Он позволяет направлять весь трафик или трафик выбранного приложения на указанный Вами удалённый сервер.\nПримечание: мы не предоставляем серверы, пользователи должны сами обеспечивать конфиденциальность своих действий в Интернете, используя собственный сервер или доверенные серверы. Поддерживаются сервера с:— Обычной ссылка на подписку V2ray/Xray— Ссылкой на подписку Clash— Ссылко на подписку на Sing–Box\nВ чём уникальные особенности? — Удобство — Оптимизация и скорость — Автоматический выбор минимальной задержки — Отображение информации об использовании — Простой импорт ссылок одним щелчком мыши — Бесплатно и без рекламы — Простое переключение ссылок — …и много больше\nПоддерживаются:• Все протоколы, поддерживаемые Sing-Box• VLESS + xtls reality, vision• VMESS• Trojan• ShoadowSocks• Reality• V2ray• Hystria2• TUIC• SSH• ShadowTLS\nИсходный код доступен по адресу https://github.com/hiddify/Hiddify-Next.Ядро приложения основано на открытом исходном коде Sing–Box.\nОписание разрешений:— СЛУЖБА VPN: поскольку целью данного приложения является предоставление безопасного, удобного и эффективного клиента туннелирования, это разрешение необходимо, чтобы иметь возможность направлять трафик через туннель на удалённый сервер.— ЗАПРОС ВСЕХ ПАКЕТОВ: это разрешение позволяет добавлять или удалять определённые приложения из списка для туннелирования.— ИНФОРМИРОВАНИЕ О ЗАВЕРШЕНИИ ЗАГРУЗКИ: это разрешение можно включить или отключить в настройках приложения, чтобы (де)активировать запуск приложения при загрузке устройства.— ПОСТОЯННОЕ УВЕДОМЛЕНИЕ: это разрешение необходимо, так как используется приоритетная служба для обеспечения непрерывной работы VPN.— Приложение не содержит рекламы. Сбор аналитики и данных о сбоях происходят только с явного согласия пользователя при первом использовании приложения."
  },
  "connection": {
    "tapToConnect": "Нажмите для подключения",
    "connecting": "Подключение",
    "disconnecting": "Отключение",
    "connected": "Подключено",
<<<<<<< HEAD
    "reconnect": "Восстановить соединение",
    "connectAnyWay": "Подключиться",
    "experimentalNotice": "Экспериментальные функции в использовании",
    "experimentalNoticeMsg": "Вы включили некоторые экспериментальные функции, которые могут повлиять на качество соединения и вызвать непредвиденные ошибки. Вы всегда можете изменить или сбросить эти параметры на странице параметров конфигурации.",
    "disableExperimentalNotice": "Больше не показывать",
    "reconnectMsg": "Подключитесь повторно, чтобы изменения вступили в силу"
=======
    "reconnect": "Переподключение",
    "connectAnyWay": "Подключение",
    "experimentalNotice": "Экспериментальные функции в использовании",
    "experimentalNoticeMsg": "Вы включили некоторые экспериментальные функции, которые могут повлиять на качество соединения и вызвать непредвиденные ошибки. Вы всегда можете изменить или сбросить эти параметры на странице параметров конфигурации.",
    "disableExperimentalNotice": "Больше не показывать",
    "reconnectMsg": "Переподключить для применения изменений"
>>>>>>> 218c6d49
  },
  "config": {
    "resetBtn": "Сбросить параметры",
    "serviceMode": "Режим работы",
    "quickSettings": "Быстрые настройки",
<<<<<<< HEAD
    "allOptions": "Все параметры ",
=======
    "setupWarp": "Настроить WARP",
    "allOptions": "Все параметры конфига",
>>>>>>> 218c6d49
    "serviceModes": {
      "proxy": "Прокси",
      "systemProxy": "Системный прокси",
      "tun": "VPN",
<<<<<<< HEAD
      "tunService": "VPN-сервис"
=======
      "tunService": "VPN сервис"
>>>>>>> 218c6d49
    },
    "shortServiceModes": {
      "proxy": "Прокси",
      "systemProxy": "Системный прокси",
      "tun": "VPN",
<<<<<<< HEAD
      "tunService": "VPN-сервис"
=======
      "tunService": "VPN сервис"
>>>>>>> 218c6d49
    },
    "section": {
      "route": "Варианты маршрутизации",
      "dns": "Параметры DNS",
      "inbound": "Входящие параметры",
      "mux": "Multiplexer",
      "outbound": "Outbound Options",
      "tlsTricks": "TLS Tricks",
      "warp": "WARP Options",
      "misc": "Разные параметры"
    },
    "warpConsent": {
      "title": "Согласие Cloudflare WARP",
      "description(rich)": "Cloudflare WARP — бесплатный провайдер WireGuard VPN. Включая эту опцию, вы соглашаетесь с ${tos(Условиями обслуживания)} и ${privacy(Политикой конфиденциальности)} Cloudflare WARP."
    },
    "generateWarpConfig": "Cгенерировать WARP конфиг",
    "missingWarpConfig": "Отсутствует WARP конфиг",
    "warpConfigGenerated": "WARP конфиг сгенерирован",
    "pageTitle": "Параметры конфигурации",
    "logLevel": "Подробность журналирования",
    "resolveDestination": "Определять назначение",
    "ipv6Mode": "Маршрутизация IPv6",
    "ipv6Modes": {
      "disable": "Отключено",
      "enable": "Включено",
      "prefer": "Предпочтительно",
      "only": "Исключительно"
    },
    "remoteDnsAddress": "Удалённый DNS",
    "remoteDnsDomainStrategy": "Стратегия удалённого домена DNS",
    "directDnsAddress": "Прямой DNS",
    "directDnsDomainStrategy": "Стратегия прямого домена DNS",
    "mixedPort": "Смешанный порт",
    "tproxyPort": "Прозрачный прокси порт",
    "localDnsPort": "Локальный порт DNS",
    "allowConnectionFromLan": "Allow Connection from LAN",
    "tunImplementation": "Реализация TUN",
    "mtu": "MTU",
    "connectionTestUrl": "URL проверки подключения",
    "urlTestInterval": "Интервал проверки URL",
    "enableClashApi": "Использовать Clash API",
    "clashApiPort": "Порт Clash API",
    "enableTun": "Использовать TUN",
    "setSystemProxy": "Использовать системный прокси",
    "enableDnsRouting": "Enable DNS Routing",
    "enableFakeDns": "Использовать поддельную DNS",
    "bypassLan": "Обход локальной сети",
    "strictRoute": "Строгая маршрутизация",
    "enableTlsFragment": "Enable TLS Fragment",
    "tlsFragmentSize": "TLS Fragment Size",
    "tlsFragmentSleep": "TLS Fragment Sleep",
    "enableTlsMixedSniCase": "Enable TLS Mixed SNI Case",
    "enableTlsPadding": "Enable TLS Padding",
    "tlsPaddingSize": "TLS Padding",
    "enableMux": "Enable Mux",
    "muxProtocol": "Mux Protocol",
    "muxMaxStreams": "Max Concurrent Streams",
    "enableWarp": "Enable WARP",
    "warpDetourMode": "Detour Mode",
    "warpDetourModes": {
      "proxyOverWarp": "Работа прокси через WARP",
      "warpOverProxy": "Работа WARP через прокси",
      "inbound": "Detour WARP through proxies",
      "outbound": "Detour proxies through WARP"
    },
    "warpLicenseKey": "License Key",
    "warpCleanIp": "Clean IP",
    "warpPort": "Port",
    "warpNoise": "Noise"
  }
}<|MERGE_RESOLUTION|>--- conflicted
+++ resolved
@@ -16,22 +16,13 @@
     "agree": "Соглашаться",
     "decline": "Отклонить",
     "unknown": "Неизвестный",
-<<<<<<< HEAD
     "timeout": "Таймаут",
     "clipboardExportSuccessMsg": "Скопировано",
     "showMore": "Развернуть ",
     "showLess": "Свернуть ",
     "openAppSettings": "Открыть настройки",
     "grantPermission": "Дать права доступа"
-=======
     "hidden": "Скрытый",
-    "timeout": "Таймаут",
-    "clipboardExportSuccessMsg": "Добавлено в буфер обмена",
-    "showMore": "Раскрыть",
-    "showLess": "Свернуть",
-    "openAppSettings": "Открыть настройки приложения",
-    "grantPermission": "Дать разрешение"
->>>>>>> 218c6d49
   },
   "intro": {
     "termsAndPolicyCaution(rich)": "Продолжая, Вы соглашаетесь с ${tap(@:about.termsAndConditions)}",
@@ -48,15 +39,10 @@
     "trafficTotal": "Трафик",
     "uplink": "Скорость отправки",
     "downlink": "Скорость загрузки",
-<<<<<<< HEAD
     "connection": "Соединение ",
     "speed": "Скорость",
     "totalTransferred": "Всего передано"
-=======
-    "connection": "Соединение",
-    "speed": "Скорость",
-    "totalTransferred": "В общем передано"
->>>>>>> 218c6d49
+
   },
   "profile": {
     "overviewPageTitle": "Профили",
@@ -71,17 +57,10 @@
       "remainingTrafficSemanticLabel": "Использовано ${consumed} трафика из ${total}",
       "expired": "Истекло",
       "noTraffic": "Нет доступного трафика",
-<<<<<<< HEAD
       "upload": "Отправлено ",
       "download": "Скачано",
       "total": "Всего трафика",
       "expireDate": "Дата окончания подписки "
-=======
-      "upload": "Загрузка",
-      "download": "Скачивание",
-      "total": "Общий трафик",
-      "expireDate": "Истечение срока действия"
->>>>>>> 218c6d49
     },
     "sortBy": {
       "lastUpdate": "по последнему обновлению",
@@ -97,11 +76,7 @@
         "unexpectedError": "Неизвестная ошибка",
         "torchSemanticLabel": "Вспышка",
         "facingSemanticLabel": "Фронтальная камера",
-<<<<<<< HEAD
         "permissionRequest": "Права на использование камеры для считывания QR"
-=======
-        "permissionRequest": "Разрешение камере сканировать QR-код"
->>>>>>> 218c6d49
       },
       "manually": "Ввести вручную",
       "addingProfileMsg": "Добавление профиля",
@@ -164,13 +139,8 @@
     },
     "activeProxySemanticLabel": "Активный прокси",
     "delaySemantics": {
-<<<<<<< HEAD
       "result": "Задержка: ${delay}мс",
       "timeout": "Тайм-аут при тестировании задержки",
-=======
-      "result": "Задержка: ${delay}ms",
-      "timeout": "Тест задержки по таймауту",
->>>>>>> 218c6d49
       "testing": "Задержка: Тестирование..."
     },
     "ipInfoSemantics": {
@@ -224,11 +194,7 @@
       "ignoreBatteryOptimizations": "Отключить оптимизацию батареи",
       "ignoreBatteryOptimizationsMsg": "Отключение ограничений для оптимальной производительности VPN.",
       "dynamicNotification": "Отображение скорости в уведомлении",
-<<<<<<< HEAD
       "autoIpCheck": "Автоматически проверять IP-адрес соединения"
-=======
-      "autoIpCheck": "Автоматически проверять IP соединение"
->>>>>>> 218c6d49
     },
     "advanced": {
       "sectionTitle": "Расширенные",
@@ -349,51 +315,30 @@
     "connecting": "Подключение",
     "disconnecting": "Отключение",
     "connected": "Подключено",
-<<<<<<< HEAD
     "reconnect": "Восстановить соединение",
     "connectAnyWay": "Подключиться",
     "experimentalNotice": "Экспериментальные функции в использовании",
     "experimentalNoticeMsg": "Вы включили некоторые экспериментальные функции, которые могут повлиять на качество соединения и вызвать непредвиденные ошибки. Вы всегда можете изменить или сбросить эти параметры на странице параметров конфигурации.",
     "disableExperimentalNotice": "Больше не показывать",
-    "reconnectMsg": "Подключитесь повторно, чтобы изменения вступили в силу"
-=======
-    "reconnect": "Переподключение",
-    "connectAnyWay": "Подключение",
-    "experimentalNotice": "Экспериментальные функции в использовании",
-    "experimentalNoticeMsg": "Вы включили некоторые экспериментальные функции, которые могут повлиять на качество соединения и вызвать непредвиденные ошибки. Вы всегда можете изменить или сбросить эти параметры на странице параметров конфигурации.",
-    "disableExperimentalNotice": "Больше не показывать",
     "reconnectMsg": "Переподключить для применения изменений"
->>>>>>> 218c6d49
   },
   "config": {
     "resetBtn": "Сбросить параметры",
     "serviceMode": "Режим работы",
     "quickSettings": "Быстрые настройки",
-<<<<<<< HEAD
     "allOptions": "Все параметры ",
-=======
     "setupWarp": "Настроить WARP",
-    "allOptions": "Все параметры конфига",
->>>>>>> 218c6d49
     "serviceModes": {
       "proxy": "Прокси",
       "systemProxy": "Системный прокси",
       "tun": "VPN",
-<<<<<<< HEAD
-      "tunService": "VPN-сервис"
-=======
       "tunService": "VPN сервис"
->>>>>>> 218c6d49
     },
     "shortServiceModes": {
       "proxy": "Прокси",
       "systemProxy": "Системный прокси",
       "tun": "VPN",
-<<<<<<< HEAD
-      "tunService": "VPN-сервис"
-=======
       "tunService": "VPN сервис"
->>>>>>> 218c6d49
     },
     "section": {
       "route": "Варианты маршрутизации",
