--- conflicted
+++ resolved
@@ -59,15 +59,9 @@
       fail-fast: false
       matrix:
         include:
-<<<<<<< HEAD
-          # - platform: android-apk
-          #   os: ubuntu-latest
-          #   targets: apk
-=======
           - platform: android-apk
             os: ubuntu-latest
             targets: apk
->>>>>>> 3678cc57
 
           - platform: android-aab
             os: ubuntu-latest
